# -*- coding: utf-8 -*-
"""
:class:`~pycroscopy.analysis.be_loop_fitter.BELoopFitter` that fits Simple
Harmonic Oscillator model data to a parametric model to describe hysteretic
switching in ferroelectric materials

Created on Thu Nov 20 11:48:53 2019
Last Updated Fri Oct 23 2020

@author: Suhas Somnath, Chris R. Smith, Rama K. Vasudevan, Nicole C. Creange

"""

from __future__ import division, print_function, absolute_import, \
    unicode_literals
import joblib
import dask
import time
import numpy as np
from sklearn.cluster import KMeans
from scipy.optimize import least_squares
from scipy.cluster.hierarchy import linkage
from scipy.spatial.distance import pdist
from sidpy.hdf.dtype_utils import stack_real_to_compound, \
    flatten_compound_to_real
from sidpy.hdf.hdf_utils import get_attr, write_simple_attrs
from sidpy.proc.comp_utils import get_MPI, recommend_cpu_cores
from pyUSID.io.hdf_utils import get_unit_values, get_sort_order, \
    reshape_to_n_dims, create_empty_dataset, create_results_group, \
    write_reduced_anc_dsets, write_main_dataset
from pyUSID.io.usi_data import USIDataset
from .utils.be_loop import projectLoop, fit_loop, generate_guess, \
    loop_fit_function, calc_switching_coef_vec, switching32
from .utils.tree import ClusterTree
from .be_sho_fitter import sho32
from .fitter import Fitter

'''
Custom dtypes for the datasets created during fitting.
'''
loop_metrics32 = np.dtype({'names': ['Area', 'Centroid x', 'Centroid y',
                                     'Rotation Angle [rad]', 'Offset'],
                           'formats': [np.float32, np.float32, np.float32,
                                       np.float32, np.float32]})

crit32 = np.dtype({'names': ['AIC_loop', 'BIC_loop', 'AIC_line', 'BIC_line'],
                   'formats': [np.float32, np.float32, np.float32,
                               np.float32]})

__field_names = ['a_0', 'a_1', 'a_2', 'a_3', 'a_4', 'b_0', 'b_1', 'b_2', 'b_3',
                 'R^2']
loop_fit32 = np.dtype({'names': __field_names,
                       'formats': [np.float32 for name in __field_names]})


class BELoopFitter(Fitter):
    """
    A class that fits Simple Harmonic Oscillator model data to a 9-parameter
    model to describe hysteretic switching in
    ferroelectric materials

    Notes
    -----
    Quantitative mapping of switching behavior in piezoresponse force microscopy, Stephen Jesse, Ho Nyung Lee,
    and Sergei V. Kalinin, Review of Scientific Instruments 77, 073702 (2006); doi: http://dx.doi.org/10.1063/1.2214699

    """

    def __init__(self, h5_main, be_data_type, vs_mode, vs_cycle_frac,
                 **kwargs):
        """

        Parameters
        ----------
        h5_main : h5py.Dataset
            The dataset over which the analysis will be performed. This dataset
            should be linked to the spectroscopic indices and values, and position
            indices and values datasets.
        data_type : str
            Type of data. This is an attribute written to the HDF5 file at the
            root level by either the translator or the acquisition software.
            Accepted values are: 'BEPSData' and 'cKPFMData'
            Default - this function will attempt to extract this metadata from the
            HDF5 file
        vs_mode: str
            Type of measurement. Accepted values are:
             'AC modulation mode with time reversal' or 'DC modulation mode'
             This is an attribute embedded under the "Measurement" group with the
             following key: 'VS_mode'. Default - this function will attempt to
             extract this metadata from the HDF5 file
        vs_cycle_frac : str
            Fraction of the bi-polar triangle waveform for voltage spectroscopy
            used in this experiment
        h5_target_group : h5py.Group, optional. Default = None
            Location where to look for existing results and to place newly
            computed results. Use this kwarg if the results need to be written
            to a different HDF5 file. By default, this value is set to the
            parent group containing `h5_main`
        kwargs : passed onto pyUSID.Process
        """

        super(BELoopFitter, self).__init__(h5_main, "Loop_Fit",
                                           variables=None, **kwargs)

        # This will be reset h5_main to this value before guess / fit
        # Some simple way to guard against failure
        self.__h5_main_orig = USIDataset(h5_main)

        self.parms_dict = None

        self._check_validity(h5_main, be_data_type, vs_mode, vs_cycle_frac)

        # Instead of the variables kwarg to the Fitter. Do check here:
        if 'DC_Offset' in self.h5_main.spec_dim_labels:
            self._fit_dim_name = 'DC_Offset'
        elif 'write_bias' in self.h5_main.spec_dim_labels:
            self._fit_dim_name = 'write_bias'
        else:
            raise ValueError('Neither "DC_Offset", nor "write_bias" were '
                             'spectroscopic dimension in the provided dataset '
                             'which has dimensions: {}'
                             '.'.format(self.h5_main.spec_dim_labels))

        if 'FORC' in self.h5_main.spec_dim_labels:
            self._forc_dim_name = 'FORC'
        else:
            self._forc_dim_name = 'FORC_Cycle'

        # accounting for memory copies
        self._max_raw_pos_per_read = self._max_pos_per_read

        # Declaring attributes here for PEP8 cleanliness
        self.h5_projected_loops = None
        self.h5_loop_metrics = None
        self._met_spec_inds = None
        self._write_results_chunk = None

    @staticmethod
    def _check_validity(h5_main, data_type, vs_mode, vs_cycle_frac):
        """
        Checks whether or not the provided object can be analyzed by this class

        Parameters
        ----------
        h5_main : h5py.Dataset instance
            The dataset containing the SHO Fit (not necessarily the dataset
            directly resulting from SHO fit)
            over which the loop projection, guess, and fit will be performed.
        data_type : str
            Type of data. This is an attribute written to the HDF5 file at the
            root level by either the translator or the acquisition software.
            Accepted values are: 'BEPSData' and 'cKPFMData'
            Default - this function will attempt to extract this metadata from the
            HDF5 file
        vs_mode: str
            Type of measurement. Accepted values are:
             'AC modulation mode with time reversal' or 'DC modulation mode'
             This is an attribute embedded under the "Measurement" group with the
             following key: 'VS_mode'. Default - this function will attempt to
             extract this metadata from the HDF5 file
        vs_cycle_frac : str
            Fraction of the bi-polar triangle waveform for voltage spectroscopy
            used in this experiment
        """
        if h5_main.dtype != sho32:
            raise TypeError('Provided dataset is not a SHO results dataset.')

        if data_type.lower() == 'bepsdata':
            if vs_mode not in ['DC modulation mode', 'current mode']:
                raise ValueError('Provided dataset has a mode: "' + vs_mode +
                                 '" is not a "DC modulation" or "current mode"'
                                 ' BEPS dataset')
            elif vs_cycle_frac != 'full':
                raise ValueError('Provided dataset does not have full cycles')

        elif data_type == 'cKPFMData':
            if vs_mode != 'cKPFM':
                raise ValueError('Provided dataset has an unsupported VS_mode:'
                                 ' "' + vs_mode + '"')
        else:
            raise NotImplementedError('Loop fitting not supported for Band '
                                      'Excitation experiment type: {}'
                                      ''.format(data_type))

    def _create_projection_datasets(self):
        """
        Creates the Loop projection and metrics HDF5 dataset & results group
        """

        # Which row in the spec datasets is DC offset?
        _fit_spec_index = self.h5_main.spec_dim_labels.index(
            self._fit_dim_name)

        # TODO: Unkown usage of variable. Waste either way
        # self._fit_offset_index = 1 + _fit_spec_index

        # Calculate the number of loops per position
        cycle_start_inds = np.argwhere(
            self.h5_main.h5_spec_inds[_fit_spec_index, :] == 0).flatten()
        tot_cycles = cycle_start_inds.size
        if self.verbose and self.mpi_rank == 0:
            print('Found {} cycles starting at indices: {}'.format(tot_cycles,
                                                                   cycle_start_inds))

        # Make the results group
        self.h5_results_grp = create_results_group(self.h5_main,
                                                   self.process_name,
                                                   h5_parent_group=self._h5_target_group)

        write_simple_attrs(self.h5_results_grp, self.parms_dict)

        # If writing to a new HDF5 file:
        # Add back the data_type attribute - still being used in the visualizer
        if self.h5_results_grp.file != self.h5_main.file:
            write_simple_attrs(self.h5_results_grp.file,
                               {'data_type': get_attr(self.h5_main.file,
                                                      'data_type')})

        # Write datasets
        self.h5_projected_loops = create_empty_dataset(self.h5_main,
                                                       np.float32,
                                                       'Projected_Loops',
                                                       h5_group=self.h5_results_grp)

        h5_loop_met_spec_inds, h5_loop_met_spec_vals = write_reduced_anc_dsets(
            self.h5_results_grp, self.h5_main.h5_spec_inds,
            self.h5_main.h5_spec_vals, self._fit_dim_name,
            basename='Loop_Metrics', verbose=False)

        self.h5_loop_metrics = write_main_dataset(self.h5_results_grp,
                                                  (self.h5_main.shape[0], tot_cycles), 'Loop_Metrics',
                                                  'Metrics', 'compound', None,
                                                  None, dtype=loop_metrics32,
                                                  h5_pos_inds=self.h5_main.h5_pos_inds,
                                                  h5_pos_vals=self.h5_main.h5_pos_vals,
                                                  h5_spec_inds=h5_loop_met_spec_inds,
                                                  h5_spec_vals=h5_loop_met_spec_vals)

        # Copy region reference:
        # copy_region_refs(self.h5_main, self.h5_projected_loops)
        # copy_region_refs(self.h5_main, self.h5_loop_metrics)

        self.h5_main.file.flush()
        self._met_spec_inds = self.h5_loop_metrics.h5_spec_inds

        if self.verbose and self.mpi_rank == 0:
            print('Finished creating Guess dataset')

    def _create_guess_datasets(self):
        """
        Creates the HDF5 Guess dataset
        """
        self._create_projection_datasets()

        self._h5_guess = create_empty_dataset(self.h5_loop_metrics, loop_fit32,
                                             'Guess')

        self._h5_guess = USIDataset(self._h5_guess)

        write_simple_attrs(self.h5_results_grp, self.parms_dict)

        self.h5_main.file.flush()

    def _create_fit_datasets(self):
        """
        Creates the HDF5 Fit dataset
        """

        if self._h5_guess is None:
            raise ValueError('Need to guess before fitting!')

        self._h5_fit = create_empty_dataset(self._h5_guess, loop_fit32, 'Loop Fits')
        self._h5_fit = USIDataset(self._h5_fit)

        write_simple_attrs(self.h5_results_grp, self.parms_dict)

        self.h5_main.file.flush()

    def _read_data_chunk(self):
        """
        Get the next chunk of SHO data (in the case of Guess) or Projected
        loops (in the case of Fit)

        Notes
        -----
        self.data contains data for N pixels.
        The challenge is that this may contain M FORC cycles
        Each FORC cycle needs its own V DC vector
        So, we can't blindly use the inherited unit_compute.
        Our variables now are Position, Vdc, FORC, all others

        We want M lists of [VDC x all other variables]

        The challenge is that VDC and FORC are inner dimensions -
        neither the fastest nor the slowest (guaranteed)
        """

        # The Process class should take care of all the basic reading
        super(BELoopFitter, self)._read_data_chunk()

        if self.data is None:
            # Nothing we can do at this point
            return

        if self.verbose and self.mpi_rank == 0:
            print('BELoopFitter got data chunk of shape {} from Fitter'
                  '.'.format(self.data.shape))

        spec_dim_order_s2f = get_sort_order(self.h5_main.h5_spec_inds)[::-1]

        self._dim_labels_s2f = list(['Positions']) + list(
            np.array(self.h5_main.spec_dim_labels)[spec_dim_order_s2f])

        self._num_forcs = int(
            any([targ in self.h5_main.spec_dim_labels for targ in
                 ['FORC', 'FORC_Cycle']]))

        order_to_s2f = [0] + list(1 + spec_dim_order_s2f)
        if self.verbose and self.mpi_rank == 0:
            print('Order for reshaping to S2F: {}'.format(order_to_s2f))

        if self.verbose and self.mpi_rank == 0:
            print(self._dim_labels_s2f, order_to_s2f)

        if self._num_forcs:
            forc_pos = self.h5_main.spec_dim_labels.index(self._forc_dim_name)
            self._num_forcs = self.h5_main.spec_dim_sizes[forc_pos]

        if self.verbose and self.mpi_rank == 0:
            print('Num FORCS: {}'.format(self._num_forcs))

        all_but_forc_rows = []
        for ind, dim_name in enumerate(self.h5_main.spec_dim_labels):
            if dim_name not in ['FORC', 'FORC_Cycle', 'FORC_repeat']:
                all_but_forc_rows.append(ind)

        if self.verbose and self.mpi_rank == 0:
            print('All but FORC spec rows: {}'.format(all_but_forc_rows))

        dc_mats = []

        forc_mats = []

        num_reps = 1 if self._num_forcs == 0 else self._num_forcs
        for forc_ind in range(num_reps):
            if self.verbose and self.mpi_rank == 0:
                print('\nWorking on FORC #{}'.format(forc_ind))

            if self._num_forcs:
                this_forc_spec_inds = \
                    np.where(self.h5_main.h5_spec_inds[forc_pos] == forc_ind)[
                        0]
            else:
                this_forc_spec_inds = np.ones(
                    shape=self.h5_main.h5_spec_inds.shape[1], dtype=np.bool)

            if self._num_forcs:
                this_forc_dc_vec = get_unit_values(
                    self.h5_main.h5_spec_inds[all_but_forc_rows][:,
                    this_forc_spec_inds],
                    self.h5_main.h5_spec_vals[all_but_forc_rows][:,
                    this_forc_spec_inds],
                    all_dim_names=list(np.array(self.h5_main.spec_dim_labels)[
                                           all_but_forc_rows]),
                    dim_names=self._fit_dim_name)
            else:
                this_forc_dc_vec = get_unit_values(self.h5_main.h5_spec_inds,
                                                   self.h5_main.h5_spec_vals,
                                                   dim_names=self._fit_dim_name)
            this_forc_dc_vec = this_forc_dc_vec[self._fit_dim_name]
            dc_mats.append(this_forc_dc_vec)

            this_forc_2d = self.data[:, this_forc_spec_inds]
            if self.verbose and self.mpi_rank == 0:
                print('2D slice shape for this FORC: {}'.format(this_forc_2d.shape))

            this_forc_nd, success = reshape_to_n_dims(this_forc_2d,
                                                      h5_pos=None,
                                                      h5_spec=self.h5_main.h5_spec_inds[
                                                              :,
                                                              this_forc_spec_inds])

            if success != True:
                raise ValueError('Unable to reshape data to N dimensions')

            if self.verbose and self.mpi_rank == 0:
                print('After reshaping to N dimensions: shape: '
                      '{}'.format(this_forc_nd.shape))
                print('Will reorder to slow-to-fast as: '
                      '{} and squeeze FORC out'.format(order_to_s2f))

            this_forc_nd_s2f = this_forc_nd.transpose(
                order_to_s2f).squeeze()  # squeeze out FORC
            # Need to account for niche case when number of positions = 1:
            if self.h5_main.shape[0] == 1:
                # Add back a singular dimension
                this_forc_nd_s2f = this_forc_nd_s2f.reshape([1] + list(this_forc_nd_s2f.shape))

            dim_names_s2f = self._dim_labels_s2f.copy()
            if self._num_forcs > 0:
                dim_names_s2f.remove(
                    self._forc_dim_name)
                # because it was never there in the first place.
            if self.verbose and self.mpi_rank == 0:
                print('Reordered to S2F: {}, {}'.format(this_forc_nd_s2f.shape,
                                                        dim_names_s2f))

            rest_dc_order = list(range(len(dim_names_s2f)))
            _dc_ind = dim_names_s2f.index(self._fit_dim_name)
            rest_dc_order.remove(_dc_ind)
            rest_dc_order = rest_dc_order + [_dc_ind]
            if self.verbose and self.mpi_rank == 0:
                print('Transpose for reordering to rest, DC: {}'
                      ''.format(rest_dc_order))

            rest_dc_nd = this_forc_nd_s2f.transpose(rest_dc_order)
            rest_dc_names = list(np.array(dim_names_s2f)[rest_dc_order])

            self._pre_flattening_shape = list(rest_dc_nd.shape)
            self._pre_flattening_dim_name_order = list(rest_dc_names)

            if self.verbose and self.mpi_rank == 0:
                print('After reodering: {}, {}'.format(rest_dc_nd.shape,
                                                       rest_dc_names))

            dc_rest_2d = rest_dc_nd.reshape(np.prod(rest_dc_nd.shape[:-1]),
                                            np.prod(rest_dc_nd.shape[-1]))

            if self.verbose and self.mpi_rank == 0:
                print('Shape after flattening to 2D: {}'
                      ''.format(dc_rest_2d.shape))

            forc_mats.append(dc_rest_2d)

        self.data = forc_mats, dc_mats

        if self.verbose and self.mpi_rank == 0:
            print('self.data loaded')

    def _read_guess_chunk(self):
        """
        Returns a chunk of guess dataset corresponding to the main dataset.

        Notes
        -----
        Use the same strategy as that used for reading the raw data.
        The technique is slightly simplified since the end result
        per FORC cycle is just a 1D array of loop metrics.
        However, this compound dataset needs to be converted to float
        in order to send to scipy.optimize.least_squares
        """
        # The Fitter class should take care of all the basic reading
        super(BELoopFitter, self)._read_guess_chunk()

        if self.verbose and self.mpi_rank == 0:
            print('_read_guess_chunk got guess of shape: {} from super'
                  '.'.format(self._guess.shape))

        spec_dim_order_s2f = get_sort_order(self._h5_guess.h5_spec_inds)[::-1]

        order_to_s2f = [0] + list(1 + spec_dim_order_s2f)
        if self.verbose and self.mpi_rank == 0:
            print('Order for reshaping to S2F: {}'.format(order_to_s2f))

        dim_labels_s2f = list(['Positions']) + list(
            np.array(self._h5_guess.spec_dim_labels)[spec_dim_order_s2f])

        if self.verbose and self.mpi_rank == 0:
            print(dim_labels_s2f, order_to_s2f)

        num_forcs = int(any([targ in self._h5_guess.spec_dim_labels for targ in
                             ['FORC', 'FORC_Cycle']]))
        if num_forcs:
            forc_pos = self._h5_guess.spec_dim_labels.index(self._forc_dim_name)
            num_forcs = self._h5_guess.spec_dim_sizes[forc_pos]

        if self.verbose and self.mpi_rank == 0:
            print('Num FORCS: {}'.format(num_forcs))

        all_but_forc_rows = []
        for ind, dim_name in enumerate(self._h5_guess.spec_dim_labels):
            if dim_name not in ['FORC', 'FORC_Cycle', 'FORC_repeat']:
                all_but_forc_rows.append(ind)

        if self.verbose and self.mpi_rank == 0:
            print('All but FORC rows: {}'.format(all_but_forc_rows))

        forc_mats = []

        num_reps = 1 if num_forcs == 0 else num_forcs
        for forc_ind in range(num_reps):
            if self.verbose and self.mpi_rank == 0:
                print('\nWorking on FORC #{}'.format(forc_ind))
            if num_forcs:
                this_forc_spec_inds = \
                np.where(self._h5_guess.h5_spec_inds[forc_pos] == forc_ind)[0]
            else:
                this_forc_spec_inds = np.ones(
                    shape=self._h5_guess.h5_spec_inds.shape[1], dtype=np.bool)

            this_forc_2d = self._guess[:, this_forc_spec_inds]
            if self.verbose and self.mpi_rank == 0:
                print('2D slice shape for this FORC: {}'.format(this_forc_2d.shape))

            this_forc_nd, success = reshape_to_n_dims(this_forc_2d,
                                                      h5_pos=None,
                                                      h5_spec=self._h5_guess.h5_spec_inds[
                                                              :,
                                                              this_forc_spec_inds])

            if success != True:
                raise ValueError('Unable to reshape 2D guess to N dimensions')

            if self.verbose and self.mpi_rank == 0:
                print('N dimensional shape for this FORC: {}'.format(this_forc_nd.shape))

            this_forc_nd_s2f = this_forc_nd.transpose(
                order_to_s2f).squeeze()  # squeeze out FORC
            dim_names_s2f = dim_labels_s2f.copy()
            if num_forcs > 0:
                dim_names_s2f.remove(self._forc_dim_name)
                # because it was never there in the first place.
            if self.verbose and self.mpi_rank == 0:
                print('Reordered to S2F: {}, {}'.format(this_forc_nd_s2f.shape,
                                                        dim_names_s2f))

            dc_rest_2d = this_forc_nd_s2f.ravel()
            if self.verbose and self.mpi_rank == 0:
                print('Shape after raveling: {}'.format(dc_rest_2d.shape))

            # Scipy will not understand compound values. Flatten.
            # Ignore the R2 error
            # TODO: avoid memory copies!
            float_mat = np.zeros(shape=list(dc_rest_2d.shape) +
                                       [len(loop_fit32.names)-1],
                                 dtype=np.float32)
            if self.verbose and self.mpi_rank == 0:
                print('Created empty float matrix of shape: {}'
                      '.'.format(float_mat.shape))
            for ind, field_name in enumerate(loop_fit32.names[:-1]):
                float_mat[..., ind] = dc_rest_2d[field_name]

            if self.verbose and self.mpi_rank == 0:
                print('Shape after flattening to float: {}'
                      '.'.format(float_mat.shape))

            forc_mats.append(float_mat)

        self._guess = np.array(forc_mats)
        if self.verbose and self.mpi_rank == 0:
            print('Flattened Guesses to shape: {} and dtype:'
                  '.'.format(self._guess.shape, self._guess.dtype))

    @staticmethod
    def _project_loop(sho_response, dc_offset):
        """
        Projects a provided piezoelectric hysteresis loop

        Parameters
        ----------
        sho_response : numpy.ndarray
            Compound valued array with the SHO response for a single loop
        dc_offset : numpy.ndarray
            DC offset corresponding to the provided loop

        Returns
        -------
        projected_loop : numpy.ndarray
            Projected loop
        ancillary : numpy.ndarray
            Metrics for the loop projection
        """
        # projected_loop = np.zeros(shape=sho_response.shape, dtype=np.float32)
        ancillary = np.zeros(shape=1, dtype=loop_metrics32)

        pix_dict = projectLoop(np.squeeze(dc_offset),
                               sho_response['Amplitude [V]'],
                               sho_response['Phase [rad]'])

        projected_loop = pix_dict['Projected Loop']
        ancillary['Rotation Angle [rad]'] = pix_dict['Rotation Matrix'][0]
        ancillary['Offset'] = pix_dict['Rotation Matrix'][1]
        ancillary['Area'] = pix_dict['Geometric Area']
        ancillary['Centroid x'] = pix_dict['Centroid'][0]
        ancillary['Centroid y'] = pix_dict['Centroid'][1]

        return projected_loop, ancillary

    def set_up_guess(self):
        """
        Performs necessary book-keeping before fitting can be called.
        Also remaps data reading, computation, writing functions to those
        specific to Guess.
        """
        self.h5_main = self.__h5_main_orig
        self.parms_dict = {'projection_method': 'pycroscopy BE loop model',
                           'guess_method': "pycroscopy Nearest Neighbor"}

        # self.compute = self.

    @staticmethod
    def extract_loop_parameters(h5_loop_fit, nuc_threshold=0.03):
        """
        Method to extract a set of physical loop parameters from a dataset of fit parameters
        Parameters
        ----------
        h5_loop_fit : h5py.Dataset
            Dataset of loop fit parameters
        nuc_threshold : float
            Nucleation threshold to use in calculation physical parameters
        Returns
        -------
        h5_loop_parm : h5py.Dataset
            Dataset of physical parameters
        """
        dset_name = h5_loop_fit.name.split('/')[-1] + '_Loop_Parameters'
        h5_loop_parameters = create_empty_dataset(h5_loop_fit,
                                                  dtype=switching32,
                                                  dset_name=dset_name,
                                                  new_attrs={
                                                      'nuc_threshold': nuc_threshold})

        loop_coef_vec = flatten_compound_to_real(
            np.reshape(h5_loop_fit, [-1, 1]))
        switching_coef_vec = calc_switching_coef_vec(loop_coef_vec,
                                                     nuc_threshold)

        h5_loop_parameters[:, :] = switching_coef_vec.reshape(
            h5_loop_fit.shape)

        h5_loop_fit.file.flush()

        return h5_loop_parameters

    # def split_data(self,cycle=1):
    #     main_dsets = usid.hdf_utils.get_all_main(h5_f)
    #     h5_sho_fit = main_dsets[1]
    #     amplitude = h5_sho_fit['Amplitude [V]']
    #     phase = h5_sho_fit['Phase [rad]']
    #     adjust = np.max(phase) - np.min(phase)
    #     phase_wrap = []
    #     for ii in range(phase.shape[0]):
    #         phase_wrap.append([x + adjust if x < -2 else x for x in phase[ii, :]])
    #     phase = np.asarray(phase_wrap)
    #     plt.figure()
    #     plt.hist(phase.ravel(), bins=100)
    #
    #     PR_mat = amplitude * np.cos(phase)
    #     self.PR_mat_full = -PR_mat.reshape(h5_sho_fit.pos_dim_sizes[0], h5_sho_fit.pos_dim_sizes[1], -1)
    #
    #     self.dc_vec_OF = h5_sho_fit.h5_spec_vals[0, :][
    #         np.logical_and(h5_sho_fit.h5_spec_vals[1, :] == 0, h5_sho_fit.h5_spec_vals[2, :] == cycle)]  # off field
    #     self.dc_vec_IF = h5_sho_fit.h5_spec_vals[0, :][
    #         np.logical_and(h5_sho_fit.h5_spec_vals[1, :] == 1, h5_sho_fit.h5_spec_vals[2, :] == cycle)]  # on field
    #
    #     PR_OF2 = PR_mat[:, :, 129::2]  # off field
    #     PR_IF2 = PR_mat[:, :, 128::2]  # on field

    def neighbor_fit(self,dc_vec, PR_mat,NN=1):
        from scipy.optimize import curve_fit
        from sklearn.metrics import r2_score
        from tqdm import trange
        from copy import deepcopy

        cmap = plt.cm.plasma_r
        scale = (0, 1)
        fig, ax = plt.subplots(figsize=(8, 8))
        cbaxs = fig.add_axes([0.92, 0.125, 0.02, 0.755])
        p0_refs = [[]] * PR_mat.shape[0] * PR_mat.shape[1]
        all_mean = np.mean(np.mean(PR_mat, axis=0), axis=0)

        bnds = (-100, 100)
        p0_mat = [[]] * PR_mat.shape[0] * PR_mat.shape[1]  # empty array to store fits from neighboring pixels
        fitted_loops_mat = [[]] * PR_mat.shape[0] * PR_mat.shape[1]
        SumSq = [[]] * PR_mat.shape[0] * PR_mat.shape[1]
        ref_counts = np.arange(PR_mat.shape[0] * PR_mat.shape[1]).reshape(
            (PR_mat.shape[0], PR_mat.shape[1]))  # reference for finding neighboring pixels
        count = -1
        # SET UP X DATA
        xdata0 = dc_vec
        max_x = np.where(xdata0 == np.max(xdata0))[0]
        if max_x != 0 or max_x != len(xdata0):
            xdata = np.roll(xdata0, -max_x)  # assumes voltages are a symmetric triangle wave
            dum = 1
        else:
<<<<<<< HEAD
            xdata = xdata0  # just in case voltages are already rolled
            dum = 0

        p0_vals = []
        opt_vals = []
        res = []
        if dum == 1:
            all_mean = np.roll(all_mean, -max_x)

        for kk in range(50):
            p0 = np.random.normal(0.1, 5, 9)
            p0_vals.append(p0)
            try:
                vals_min, pcov = curve_fit(loop_fit_function, xdata, all_mean, p0=p0, maxfev=10000)
            except:
                continue
            opt_vals.append(vals_min)
            fitted_loop = loop_fit_function(xdata, *vals_min)
            yres = all_mean - fitted_loop
            res.append(yres @ yres)

        popt = opt_vals[np.argmin(res)]
        popt_mean = deepcopy(popt)
        p0_mat = [popt] * PR_mat.shape[0] * PR_mat.shape[1]
        plt.figure()
        plt.plot(xdata, all_mean, 'ko')
        fitted_loop = loop_fit_function(xdata, *popt)
        plt.plot(xdata, fitted_loop, 'k')
        print('Done with average fit')
        for ii in trange(PR_mat.shape[0]):
            xind = ii
            for jj in range(PR_mat.shape[1]):
                count += 1  # used to keep track of popt vals
                yind = jj
                ydata0 = PR_mat[xind, yind, :]
                if dum == 1:
                    ydata = np.roll(ydata0, -max_x)
                else:
                    ydata = ydata0

                xs = [ii + k for k in range(-NN, NN + 1)]
                ys = [jj + k for k in range(-NN, NN + 1)]
                nbrs = [(n, m) for n in xs for m in ys]
                cond = [all(x >= 0 for x in list(y)) for y in nbrs]
                nbrs = [d for (d, remove) in zip(nbrs, cond) if remove]
                cond2 = [all(x < ref_counts.shape[0] for x in list(y)) for y in
                         nbrs]  # assumes PR_mat is square....
                nbrs = [d for (d, remove) in zip(nbrs, cond2) if remove]
                NN_indx = [ref_counts[v] for v in nbrs]
                prior_coefs = [p0_mat[k] for k in NN_indx if len(p0_mat[k]) != 0]
                if prior_coefs == []:
                    p0 = popt
                else:
                    p0 = np.mean(prior_coefs, axis=0)
                p0_refs[count] = p0
                try:
                    popt, pcov = curve_fit(loop_fit_function, xdata, ydata, p0=p0, maxfev=10000, bounds=bnds)
                except:
                    continue
                p0_mat[count] = popt  # saves fitted coefficients for the index

                fitted_loop = loop_fit_function(xdata, *p0_mat[count])
                fitted_loops_mat[count] = fitted_loop
                ss = r2_score(ydata, fitted_loop)
                SumSq[count] = ss
                sh = np.floor(1 + (2 ** 16 - 1) * ((ss) - scale[0]) / (scale[1] - scale[0]))
                if sh < 1:
                    sh = 1
                if sh > 2 ** 16:
                    sh = 2 ** 16

                ax.plot(ii, jj, c=cmap(sh / (2 ** 16)), marker='s', markersize=7)

        scbar = plt.cm.ScalarMappable(cmap=plt.cm.plasma_r, norm=plt.Normalize(vmin=scale[0], vmax=scale[1]))
        scbar._A = []
        cbar = plt.colorbar(scbar, cax=cbaxs)
        cbar.ax.set_ylabel('$R^2$', rotation=270, labelpad=20)

        return fig, ax, p0_refs, p0_mat, SumSq, fitted_loops_mat


    def kmeans_fit(self,dc_vec, PR_mat):
        from scipy.optimize import curve_fit
        from sklearn.metrics import r2_score
        from tqdm import trange
        from copy import deepcopy
        from sklearn.cluster import KMeans

        cmap = plt.cm.plasma_r
        scale = (0, 1)
        fig, ax = plt.subplots(figsize=(8, 8))
        cbaxs = fig.add_axes([0.92, 0.125, 0.02, 0.755])
        p0_refs = [[]] * PR_mat.shape[0] * PR_mat.shape[1]
        all_mean = np.mean(np.mean(PR_mat, axis=0), axis=0)

        bnds = (-100, 100)
        p0_mat = [[]] * PR_mat.shape[0] * PR_mat.shape[1]  # empty array to store fits from neighboring pixels
        fitted_loops_mat = [[]] * PR_mat.shape[0] * PR_mat.shape[1]
        SumSq = [[]] * PR_mat.shape[0] * PR_mat.shape[1]
        ref_counts = np.arange(PR_mat.shape[0] * PR_mat.shape[1]).reshape(
            (PR_mat.shape[0], PR_mat.shape[1]))  # reference for finding neighboring pixels
        count = -1
        # SET UP X DATA
        xdata0 = dc_vec
        max_x = np.where(xdata0 == np.max(xdata0))[0]
        if max_x != 0 or max_x != len(xdata0):
            xdata = np.roll(xdata0, -max_x)  # assumes voltages are a symmetric triangle wave
            dum = 1
        else:
            xdata = xdata0  # just in case voltages are already rolled
            dum = 0

        p0_vals = []
        opt_vals = []
        res = []
        if dum == 1:
            all_mean = np.roll(all_mean, -max_x)

        for kk in range(50):
            p0 = np.random.normal(0.1, 5, 9)
            p0_vals.append(p0)
            try:
                vals_min, pcov = curve_fit(loop_fit_function, xdata, all_mean, p0=p0, maxfev=10000)
            except:
                continue
            opt_vals.append(vals_min)
            fitted_loop = loop_fit_function(xdata, *vals_min)
            yres = all_mean - fitted_loop
            res.append(yres @ yres)
        popt = opt_vals[np.argmin(res)]
        popt_mean = deepcopy(popt)
        p0_mat = [popt] * PR_mat.shape[0] * PR_mat.shape[1]
        plt.figure()
        plt.plot(xdata, all_mean, 'ko')
        fitted_loop = loop_fit_function(xdata, *popt)
        plt.plot(xdata, fitted_loop, 'k')
        print('Done with average fit')

        size = PR_mat.shape[0] * PR_mat.shape[1]
        if nclust is empty:
            n_clusters = int(size / 50)
        else:
            n_clusters = nclust
        print('Using ' + str(n_clusters) + ' clusters')
        PR_mat_flat = PR_mat.reshape(size, int(PR_mat.shape[2]))
        kmeans = KMeans(n_clusters=n_clusters, random_state=0).fit(PR_mat_flat)
        labels = kmeans.labels_
        p0_clusters = []
        cluster_loops = []
        for pp in trange(n_clusters):
            opt_vals = []
            res = []
            clust = PR_mat_flat[labels == pp]
            PR_mean = np.mean(clust, axis=0)
            if dum == 1:
                PR_mean = np.roll(PR_mean, -max_x)
            cluster_loops.append(PR_mean)
            p0 = p0_mat[0]
            try:
                popt, pcov = curve_fit(loop_fit_function, xdata, PR_mean, p0=p0, maxfev=10000)
            except:
                kk = 0
                p0 = np.random.normal(0.1, 5, 9)
                while kk < 20:
                    try:
                        vals_min, pcov = curve_fit(loop_fit_function, xdata, all_mean, p0=p0, maxfev=10000)
                    except:
                        continue
                    kk += 1
                    opt_vals.append(vals_min)
                    fitted_loop = loop_fit_function(xdata, *vals_min)
                    yres = PR_mean - fitted_loop
                    res.append(yres @ yres)
                    popt = opt_vals[np.argmin(res)]
            p0_clusters.append(popt)

        for ii in trange(PR_mat.shape[0]):
            xind = ii
            for jj in range(PR_mat.shape[1]):
                count += 1  # used to keep track of popt vals
                yind = jj
                ydata0 = PR_mat[xind, yind, :]
                if dum == 1:
                    ydata = np.roll(ydata0, -max_x)
                else:
                    ydata = ydata0

                lab = labels[count]
                p0 = p0_clusters[lab]
                try:
                    popt, pcov = curve_fit(loop_fit_function, xdata, ydata, p0=p0, maxfev=10000)
                except:
                    p0 = popt_mean
                    try:
                        popt, pcov = curve_fit(loop_fit_function, xdata, ydata, p0=p0, maxfev=10000)
                    except:
                        continue
                p0_refs[count] = p0
                p0_mat[count] = popt  # saves fitted coefficients for the index

                fitted_loop = loop_fit_function(xdata, *p0_mat[count])
                fitted_loops_mat[count] = fitted_loop
                ss = r2_score(ydata, fitted_loop)
                SumSq[count] = ss
                sh = np.floor(1 + (2 ** 16 - 1) * ((ss) - scale[0]) / (scale[1] - scale[0]))
                if sh < 1:
                    sh = 1
                if sh > 2 ** 16:
                    sh = 2 ** 16

                ax.plot(ii, jj, c=cmap(sh / (2 ** 16)), marker='s', markersize=7)


        scbar = plt.cm.ScalarMappable(cmap=plt.cm.plasma_r, norm=plt.Normalize(vmin=scale[0], vmax=scale[1]))
        scbar._A = []
        cbar = plt.colorbar(scbar, cax=cbaxs)
        cbar.ax.set_ylabel('$R^2$', rotation=270, labelpad=20)

        return fig, ax, p0_refs, p0_mat, SumSq, fitted_loops_mat


    def random_fit(self,dc_vec, PR_mat):
        from scipy.optimize import curve_fit
        from sklearn.metrics import r2_score
        from tqdm import trange

        cmap = plt.cm.plasma_r
        scale = (0, 1)
        fig, ax = plt.subplots(figsize=(8, 8))
        cbaxs = fig.add_axes([0.92, 0.125, 0.02, 0.755])
        p0_refs = [[]] * PR_mat.shape[0] * PR_mat.shape[1]

        p0_mat = [[]] * PR_mat.shape[0] * PR_mat.shape[1]  # empty array to store fits from neighboring pixels
        fitted_loops_mat = [[]] * PR_mat.shape[0] * PR_mat.shape[1]
        SumSq = [[]] * PR_mat.shape[0] * PR_mat.shape[1]
        ref_counts = np.arange(PR_mat.shape[0] * PR_mat.shape[1]).reshape(
            (PR_mat.shape[0], PR_mat.shape[1]))  # reference for finding neighboring pixels
        count = -1
        # SET UP X DATA
        xdata0 = dc_vec
        max_x = np.where(xdata0 == np.max(xdata0))[0]
        if max_x != 0 or max_x != len(xdata0):
            xdata = np.roll(xdata0, -max_x)  # assumes voltages are a symmetric triangle wave
            dum = 1
        else:
            xdata = xdata0  # just in case voltages are already rolled
            dum = 0

        for ii in trange(PR_mat.shape[0]):
            xind = ii
            for jj in range(PR_mat.shape[1]):
                count += 1  # used to keep track of popt vals
                yind = jj
                ydata0 = PR_mat[xind, yind, :]
                if dum == 1:
                    ydata = np.roll(ydata0, -max_x)
                else:
                    ydata = ydata0

                opt_vals = []
                res = []
                p0_vals = []
                kk = 0
                while kk < 2:
                    p0 = np.random.normal(0.1, 5, 9)
                    p0_vals.append(p0)
                    try:
                        vals_min, pcov = curve_fit(loop_fit_function, xdata, ydata, p0=p0, maxfev=10000)
                    except:
                        continue
                    kk += 1
                    opt_vals.append(vals_min)
                    fitted_loop = loop_fit_function(xdata, *vals_min)
                    yres = ydata - fitted_loop
                    res.append(yres @ yres)
                popt = opt_vals[np.argmin(res)]
                p0_mat[count] = popt

                fitted_loop = loop_fit_function(xdata, *p0_mat[count])
                fitted_loops_mat[count] = fitted_loop
                ss = r2_score(ydata, fitted_loop)
                SumSq[count] = ss
                sh = np.floor(1 + (2 ** 16 - 1) * ((ss) - scale[0]) / (scale[1] - scale[0]))
                if sh < 1:
                    sh = 1
                if sh > 2 ** 16:
                    sh = 2 ** 16

                ax.plot(ii, jj, c=cmap(sh / (2 ** 16)), marker='s', markersize=7)

        scbar = plt.cm.ScalarMappable(cmap=plt.cm.plasma_r, norm=plt.Normalize(vmin=scale[0], vmax=scale[1]))
        scbar._A = []
        cbar = plt.colorbar(scbar, cax=cbaxs)
        cbar.ax.set_ylabel('$R^2$', rotation=270, labelpad=20)

        return fig, ax, p0_refs, p0_mat, SumSq, fitted_loops_mat



    def fit_loops(self,dc_vec, PR_mat, method='Neighbor',NN=1, nclust = []):
=======
            cores = recommend_cpu_cores(len(resp_2d_list) * resp_2d_list[0].shape[0],
                                        verbose=self.verbose)
            if self.verbose:
                print('Starting parallel fitting with {} cores'.format(cores))

            values = list()
            for dc_vec, loops_2d, guess_parms in zip(dc_vec_list, resp_2d_list, self._guess):
                if self.verbose:
                    print('Setting up delayed joblib based on DC: {} loops: {}, Guess: {}'.format(dc_vec.shape, loops_2d.shape, guess_parms.shape))
                '''
                Shift the loops and vdc vector
                '''
                shift_ind, vdc_shifted = shift_vdc(dc_vec)
                loops_2d_shifted = np.roll(loops_2d, shift_ind, axis=1)

                if self.verbose:
                    print('Setting up delayed joblib based on DC: {}<{}>, loops: {}<{}>, Guess: {}<{}>'.format(vdc_shifted.shape, vdc_shifted.dtype, loops_2d_shifted.shape, loops_2d_shifted.dtype, guess_parms.shape, guess_parms.dtype))

                temp = [joblib.delayed(least_squares)(obj_func, loop_guess, args=[loop_resp, vdc_shifted], **solver_options) for loop_resp, loop_guess in zip(loops_2d_shifted, guess_parms)]


                values.append(temp)
            if self.verbose:
                print('Finished setting up delayed computations. Starting parallel compute')
                print(temp[0])
                from pickle import dumps
                for item in temp[0]:
                    print(dumps(item))
            self._results = joblib.Parallel(n_jobs=cores)(values)

        if self.verbose and self.mpi_rank == 0:
            print(
                'Finished computing fits on {} objects'
                ''.format(len(self._results)))

        # What least_squares returns is an object that needs to be extracted
        # to get the coefficients. This is handled by the write function

    @staticmethod
    def _reformat_results_chunk(num_forcs, raw_results, first_n_dim_shape,
                                first_n_dim_names, dim_labels_s2f,
                                forc_dim_name, verbose=False):
        """
        Reshapes the provided flattened 2D results back to correct 2D form
        that can be written back to the HDF5 dataset via a few reshape and
        transpose operations

        Parameters
        ----------
        num_forcs : uint
            Number of FORC cycles in this data chunk / HDF5 dataset
        raw_results : numpy.ndarray
            Numpy array of the results (projected loops, guess, fit,
            loop metrics, etc.
        first_n_dim_shape : list
            Shape of the N-dimensional raw data chunk before it was flattened
            to the 2D or 1D (guess) shape
        first_n_dim_names : list
            Corresponding names of the dimensions for first_n_dim_shape
        dim_labels_s2f : list
            Names of the dimensions arranged from slowest to fastest
        forc_dim_name : str
            Name of the FORC dimension if present.
        verbose : bool, optional. Default = False
            Whether or not to print logs for debugging

        Returns
        -------
        results_2d : numpy.ndarray
            2D array that is ready to be written to the HDF5 file

        Notes
        -----
        Step 1 will fold back the flattened 1 / 2D array into the N-dim form
        Step 2 will reverse all transposes
        Step 3 will flatten back to its original 2D form
        """

        # What we need to do is put the forc back as the slowest dimension before the pre_flattening shape:
        if num_forcs > 1:
            first_n_dim_shape = [num_forcs] + first_n_dim_shape
            first_n_dim_names = [forc_dim_name] + first_n_dim_names
        if verbose:
            print('Dimension sizes & order: {} and names: {} that flattened '
                  'results will be reshaped to'
                  '.'.format(first_n_dim_shape, first_n_dim_names))

        # Now, reshape the flattened 2D results to its N-dim form before flattening (now FORC included):
        first_n_dim_results = raw_results.reshape(first_n_dim_shape)

        # Need to put data back to slowest >> fastest dim
        map_to_s2f = [first_n_dim_names.index(dim_name) for dim_name in
                      dim_labels_s2f]
        if verbose:
            print('Will permute as: {} to arrange dimensions from slowest to '
                  'fastest varying'.format(map_to_s2f))

        results_nd_s2f = first_n_dim_results.transpose(map_to_s2f)

        if verbose:
            print('Shape: {} and dimension labels: {} of results arranged from'
                  ' slowest to fastest varying'
                  '.'.format(results_nd_s2f.shape, dim_labels_s2f))

        pos_size = int(np.prod(results_nd_s2f.shape[:1]))
        spec_size = int(np.prod(results_nd_s2f.shape[1:]))

        if verbose:
            print('Results will be flattend to: {}'
                  '.'.format((pos_size, spec_size)))

        results_2d = results_nd_s2f.reshape(pos_size, spec_size)

        return results_2d

    def _write_guess_chunk(self):
        """
        Writes the results present in self._results to appropriate HDF5
        results datasets after appropriate manipulations
>>>>>>> b0c0609d
        """
        Fits loops using default nearest neighbor method.

        dc_vec: vector of DC-biases
        PR_mat: matrix of data responses
        method: default nearest neighbor- Neighbor, can be changed to Random or K-Means
        NN: number of nearest neighbors to consider, default 1.  Only needed for Neighbors method
        nclust: number of clusters to use for K-Means, default of data size/100
        """


        if method not in ['Random', 'Neighbor', 'K-Means', 'Hierarchical']:
            print(
                'Please use one of the following methods: "Neighbor", "K-Means", "Hierarchical" or "Random".')
            return
        if method == 'Hierarchical':
            'Do tree fitting'
        if method == 'Neighbor':
            fig, ax, p0_refs, p0_mat, SumSq, fitted_loops_mat = neighbor_fit(self,dc_vec, PR_mat,NN=NN)
        if method == 'K-Means':
            fig, ax, p0_refs, p0_mat, SumSq, fitted_loops_mat = kmeans_fit(self,dc_vec, PR_mat)
        if method == 'Random':
            fig, ax, p0_refs, p0_mat, SumSq, fitted_loops_mat = random_fit(self,dc_vec, PR_mat)
        return fig, ax, p0_refs, p0_mat, SumSq, fitted_loops_mat




def _be_loop_err(coef_vec, data_vec, dc_vec, *args):
    """

    Parameters
    ----------
    coef_vec : numpy.ndarray
    data_vec : numpy.ndarray
    dc_vec : numpy.ndarray
        The DC offset vector
    args : list

    Returns
    -------
    fitness : float
        The 1-r^2 value for the current set of loop coefficients

    """
    if coef_vec.size < 9:
        raise ValueError(
            'Error: The Loop Fit requires 9 parameter guesses!')

    data_mean = np.mean(data_vec)

    func = loop_fit_function(dc_vec, coef_vec)

    ss_tot = sum(abs(data_vec - data_mean) ** 2)
    ss_res = sum(abs(data_vec - func) ** 2)

    r_squared = 1 - ss_res / ss_tot if ss_tot > 0 else 0

    return 1 - r_squared


def guess_loops_hierarchically(vdc_vec, projected_loops_2d):
    """
    Provides loop parameter guesses for a given set of loops

    Parameters
    ----------
    vdc_vec : 1D numpy float numpy array
        DC voltage offsets for the loops
    projected_loops_2d : 2D numpy float array
        Projected loops arranged as [instance or position x dc voltage steps]

    Returns
    -------
    guess_parms : 1D compound numpy array
        Loop parameter guesses for the provided projected loops

    """

    def _loop_fit_tree(tree, guess_mat, fit_results, vdc_shifted,
                       shift_ind):
        """
        Recursive function that fits a tree object describing the cluster results

        Parameters
        ----------
        tree : ClusterTree object
            Tree describing the clustering results
        guess_mat : 1D numpy float array
            Loop parameters that serve as guesses for the loops in the tree
        fit_results : 1D numpy float array
            Loop parameters that serve as fits for the loops in the tree
        vdc_shifted : 1D numpy float array
            DC voltages shifted be 1/4 cycle
        shift_ind : unsigned int
            Number of units to shift loops by

        Returns
        -------
        guess_mat : 1D numpy float array
            Loop parameters that serve as guesses for the loops in the tree
        fit_results : 1D numpy float array
            Loop parameters that serve as fits for the loops in the tree

        """
        # print('Now fitting cluster #{}'.format(tree.name))
        # I already have a guess. Now fit myself
        curr_fit_results = fit_loop(vdc_shifted,
                                    np.roll(tree.value, shift_ind),
                                    guess_mat[tree.name])
        # keep all the fit results
        fit_results[tree.name] = curr_fit_results
        for child in tree.children:
            # Use my fit as a guess for the lower layers:
            guess_mat[child.name] = curr_fit_results[0].x
            # Fit this child:
            guess_mat, fit_mat = _loop_fit_tree(child, guess_mat,
                                                fit_results, vdc_shifted,
                                                shift_ind)
        return guess_mat, fit_results

    num_clusters = max(2, int(projected_loops_2d.shape[
                                  0] ** 0.5))  # change this to 0.6 if necessary
    estimators = KMeans(num_clusters)
    results = estimators.fit(projected_loops_2d)
    centroids = results.cluster_centers_
    labels = results.labels_

    # Get the distance between cluster means
    distance_mat = pdist(centroids)
    # get hierarchical pairings of clusters
    linkage_pairing = linkage(distance_mat, 'weighted')
    # Normalize the pairwise distance with the maximum distance
    linkage_pairing[:, 2] = linkage_pairing[:, 2] / max(
        linkage_pairing[:, 2])

    # Now use the tree class:
    cluster_tree = ClusterTree(linkage_pairing[:, :2], labels,
                               distances=linkage_pairing[:, 2],
                               centroids=centroids)
    num_nodes = len(cluster_tree.nodes)

    # prepare the guess and fit matrices
    loop_guess_mat = np.zeros(shape=(num_nodes, 9), dtype=np.float32)
    # loop_fit_mat = np.zeros(shape=loop_guess_mat.shape, dtype=loop_guess_mat.dtype)
    loop_fit_results = list(
        np.arange(num_nodes, dtype=np.uint16))  # temporary placeholder

    shift_ind, vdc_shifted = shift_vdc(vdc_vec)

    # guess the top (or last) node
    loop_guess_mat[-1] = generate_guess(vdc_vec, cluster_tree.tree.value)

    # Now guess the rest of the tree
    loop_guess_mat, loop_fit_results = _loop_fit_tree(cluster_tree.tree,
                                                      loop_guess_mat,
                                                      loop_fit_results,
                                                      vdc_shifted,
                                                      shift_ind)

    # Prepare guesses for each pixel using the fit of the cluster it belongs to:
    guess_parms = np.zeros(shape=projected_loops_2d.shape[0],
                           dtype=loop_fit32)
    for clust_id in range(num_clusters):
        pix_inds = np.where(labels == clust_id)[0]
        temp = np.atleast_2d(loop_fit_results[clust_id][0].x)
        # convert to the appropriate dtype as well:
        r2 = 1 - np.sum(np.abs(loop_fit_results[clust_id][0].fun ** 2))
        guess_parms[pix_inds] = stack_real_to_compound(
            np.hstack([temp, np.atleast_2d(r2)]), loop_fit32)

    return guess_parms


def shift_vdc(vdc_vec):
    """
    Rolls the Vdc vector by a quarter cycle

    Parameters
    ----------
    vdc_vec : 1D numpy array
        DC offset vector

    Returns
    -------
    shift_ind : int
        Number of indices by which the vector was rolled
    vdc_shifted : 1D numpy array
        Vdc vector rolled by a quarter cycle

    """
    shift_ind = int(
        -1 * len(vdc_vec) / 4)  # should NOT be hardcoded like this!
    vdc_shifted = np.roll(vdc_vec, shift_ind)
    return shift_ind, vdc_shifted<|MERGE_RESOLUTION|>--- conflicted
+++ resolved
@@ -5,9 +5,8 @@
 switching in ferroelectric materials
 
 Created on Thu Nov 20 11:48:53 2019
-Last Updated Fri Oct 23 2020
-
-@author: Suhas Somnath, Chris R. Smith, Rama K. Vasudevan, Nicole C. Creange
+
+@author: Suhas Somnath, Chris R. Smith, Rama K. Vasudevan
 
 """
 
@@ -48,7 +47,7 @@
                                np.float32]})
 
 __field_names = ['a_0', 'a_1', 'a_2', 'a_3', 'a_4', 'b_0', 'b_1', 'b_2', 'b_3',
-                 'R^2']
+                 'R2 Criterion']
 loop_fit32 = np.dtype({'names': __field_names,
                        'formats': [np.float32 for name in __field_names]})
 
@@ -269,7 +268,7 @@
         if self._h5_guess is None:
             raise ValueError('Need to guess before fitting!')
 
-        self._h5_fit = create_empty_dataset(self._h5_guess, loop_fit32, 'Loop Fits')
+        self._h5_fit = create_empty_dataset(self._h5_guess, loop_fit32, 'Fit')
         self._h5_fit = USIDataset(self._h5_fit)
 
         write_simple_attrs(self.h5_results_grp, self.parms_dict)
@@ -586,17 +585,313 @@
 
         return projected_loop, ancillary
 
-    def set_up_guess(self):
-        """
-        Performs necessary book-keeping before fitting can be called.
+    @staticmethod
+    def __compute_batches(data_mat_list, ref_vec_list, map_func, req_cores,
+                          verbose=False):
+        """
+        Maps the provided function onto the sets of data and their
+        corresponding reference vector. This function is almost identical and
+        is based on pyUSID.processing.comp_utils.parallel_compute. Except,
+        this function allows the data and reference vectors to be specified
+        as a list of arrays as opposed to limiting to a single reference vector
+        as in the case of parallel_compute()
+
+        Parameters
+        ----------
+        data_mat_list : list
+            List of numpy.ndarray objects
+        ref_vec_list : list
+            List of numpy.ndarray objects
+        map_func : callable
+            Function that the data matrices will be mapped to
+        req_cores : uint
+            Number of CPU cores to use for the computation
+        verbose : bool, optional. Default = False
+            Whether or not to print logs for debugging
+
+        Returns
+        -------
+        list
+            List of values returned by map_func when applied to the provided
+            data
+        """
+        MPI = get_MPI()
+        if MPI is not None:
+            rank = MPI.COMM_WORLD.Get_rank()
+            cores = 1
+        else:
+            rank = 0
+            cores = req_cores
+
+        if verbose:
+            print(
+                'Rank {} starting computation on {} cores (requested {} '
+                'cores)'.format(rank, cores, req_cores))
+
+        if cores > 1:
+            values = []
+            for loops_2d, curr_vdc in zip(data_mat_list, ref_vec_list):
+                values += [joblib.delayed(map_func)(x, [curr_vdc])
+                           for x
+                           in loops_2d]
+            results = joblib.Parallel(n_jobs=cores)(values)
+
+            # Finished reading the entire data set
+            if verbose:
+                print('Rank {} finished parallel computation'.format(rank))
+
+        else:
+            if verbose:
+                print("Rank {} computing serially ...".format(rank))
+            # List comprehension vs map vs for loop?
+            # https://stackoverflow.com/questions/1247486/python-list-comprehension-vs-map
+            results = []
+            for loops_2d, curr_vdc in zip(data_mat_list, ref_vec_list):
+                results += [map_func(vector, curr_vdc) for vector in
+                            loops_2d]
+
+            if verbose:
+                print('Rank {} finished serial computation'.format(rank))
+
+        return results
+
+    def _unit_compute_guess(self):
+        """
+        Performs loop projection followed by clustering-based guess for
+        the self.data loaded into memory.
+
+        In the end self._results is a tuple containing the projected loops,
+        loop metrics, and the guess parameters ready to be written to HDF5
+        """
+        if self.verbose and self.mpi_rank == 0:
+            print("Rank {} at _unit_compute_guess".format(self.mpi_rank))
+
+        resp_2d_list, dc_vec_list = self.data
+
+        if self.verbose and self.mpi_rank == 0:
+            print('Unit computation found {} FORC datasets with {} '
+                  'corresponding DC vectors'.format(len(resp_2d_list),
+                                                    len(dc_vec_list)))
+            print('First dataset of shape: {}'.format(resp_2d_list[0].shape))
+
+        results = self.__compute_batches(resp_2d_list, dc_vec_list,
+                                         self._project_loop, self._cores,
+                                         verbose=self.verbose)
+
+        # Step 1: unzip the two components in results into separate arrays
+        if self.verbose and self.mpi_rank == 0:
+            print('Unzipping loop projection results')
+        loop_mets = np.zeros(shape=len(results), dtype=loop_metrics32)
+        proj_loops = np.zeros(shape=(len(results), self.data[0][0].shape[1]),
+                              dtype=np.float32)
+
+        if self.verbose and self.mpi_rank == 0:
+            print(
+                'Prepared empty arrays for loop metrics of shape: {} and '
+                'projected loops of shape: {}.'
+                ''.format(loop_mets.shape, proj_loops.shape))
+
+        for ind in range(len(results)):
+            proj_loops[ind] = results[ind][0]
+            loop_mets[ind] = results[ind][1]
+
+        # NOW do the guess:
+        proj_forc = proj_loops.reshape((len(dc_vec_list),
+                                        len(results) // len(dc_vec_list),
+                                        proj_loops.shape[-1]))
+
+        if self.verbose and self.mpi_rank == 0:
+            print('Reshaped projected loops from {} to: {}'.format(
+                proj_loops.shape, proj_forc.shape))
+
+        # Convert forc dimension to a list
+        if self.verbose and self.mpi_rank == 0:
+            print('Going to compute guesses now')
+
+        all_guesses = []
+
+        for proj_loops_this_forc, curr_vdc in zip(proj_forc, dc_vec_list):
+            # this works on batches and not individual loops
+            # Cannot be done in parallel
+            this_guesses = guess_loops_hierarchically(curr_vdc,
+                                                      proj_loops_this_forc)
+            all_guesses.append(this_guesses)
+
+        self._results = proj_loops, loop_mets, np.array(all_guesses)
+
+    def set_up_guess(self, h5_partial_guess=None):
+        """
+        Performs necessary book-keeping before do_guess can be called.
         Also remaps data reading, computation, writing functions to those
-        specific to Guess.
+        specific to Guess
+
+        Parameters
+        ----------
+        h5_partial_guess: h5py.Dataset or pyUSID.io.USIDataset, optional
+            HDF5 dataset containing partial Guess. Not implemented
         """
         self.h5_main = self.__h5_main_orig
         self.parms_dict = {'projection_method': 'pycroscopy BE loop model',
-                           'guess_method': "pycroscopy Nearest Neighbor"}
-
-        # self.compute = self.
+                           'guess_method': "pycroscopy Cluster Tree"}
+
+        # ask super to take care of the rest, which is a standardized operation
+        super(BELoopFitter, self).set_up_guess(h5_partial_guess=h5_partial_guess)
+
+        self._max_pos_per_read = self._max_raw_pos_per_read // 1.5
+
+        self._unit_computation = self._unit_compute_guess
+        self.compute = self.do_guess
+        self._write_results_chunk = self._write_guess_chunk
+
+    def set_up_fit(self, h5_partial_fit=None, h5_guess=None, ):
+        """
+        Performs necessary book-keeping before do_fit can be called.
+        Also remaps data reading, computation, writing functions to those
+        specific to Fit
+
+        Parameters
+        ----------
+        h5_partial_fit: h5py.Dataset or pyUSID.io.USIDataset, optional
+            HDF5 dataset containing partial Fit. Not implemented
+        h5_guess: h5py.Dataset or pyUSID.io.USIDataset, optional
+            HDF5 dataset containing completed Guess. Not implemented
+        """
+        self.h5_main = self.__h5_main_orig
+        self.parms_dict = {'fit_method': 'pycroscopy functional'}
+
+        # ask super to take care of the rest, which is a standardized operation
+        super(BELoopFitter, self).set_up_fit(h5_partial_fit=h5_partial_fit,
+                                             h5_guess=h5_guess)
+
+        self._max_pos_per_read = self._max_raw_pos_per_read // 1.5
+
+        self._unit_computation = self._unit_compute_fit
+        self.compute = self.do_fit
+        self._write_results_chunk = self._write_fit_chunk
+
+    def _get_existing_datasets(self):
+        """
+        The purpose of this function is to allow processes to resume from partly computed results
+        Start with self.h5_results_grp
+        """
+        super(BELoopFitter, self)._get_existing_datasets()
+        self.h5_projected_loops = self.h5_results_grp['Projected_Loops']
+        self.h5_loop_metrics = self.h5_results_grp['Loop_Metrics']
+        try:
+            _ = self.h5_results_grp['Guess_Loop_Parameters']
+        except KeyError:
+            _ = self.extract_loop_parameters(self._h5_guess)
+        try:
+            # This has already been done by super
+            _ = self.h5_results_grp['Fit']
+            try:
+                _ = self.h5_results_grp['Fit_Loop_Parameters']
+            except KeyError:
+                _ = self.extract_loop_parameters(self._h5_fit)
+        except KeyError:
+            pass
+
+    def do_fit(self, override=False,):
+        """
+        Computes the Fit
+
+        Parameters
+        ----------
+        override : bool, optional
+            If True, computes a fresh guess even if existing Fit was found
+            Else, returns existing Fit dataset. Default = False
+
+        Returns
+        -------
+        USIDataset
+            HDF5 dataset with the Fit computed
+        """
+
+        """
+        This is REALLY ugly but needs to be done because projection, guess,
+        and fit work in such a unique manner. At the same time, this complexity
+        needs to be invisible to the end-user
+        """
+        # Manually setting this variable because this is not set if resuming
+        # an older computation
+        self.h5_projected_loops = USIDataset(self.h5_results_grp['Projected_Loops'])
+
+        # raw data is actually projected loops not raw SHO data
+        self.h5_main = self.h5_projected_loops
+
+        # TODO: h5_main swap is not resilient against failure of do_fit()
+        temp = super(BELoopFitter, self).do_fit(override=override)
+
+        # Reset h5_main so that this swap is invisible to the user
+        self.h5_main = self.__h5_main_orig
+
+        # Extract material properties from loop coefficients
+        _ = self.extract_loop_parameters(temp)
+
+        return temp
+
+    def _unit_compute_fit(self):
+        """
+        Performs least-squares fitting on self.data using self.guess for
+        initial conditions.
+        Results of the computation are captured in self._results
+        """
+
+        obj_func = _be_loop_err
+        opt_func = least_squares
+        solver_options = {'jac': 'cs'}
+
+        resp_2d_list, dc_vec_list = self.data
+
+        # At this point data has been read in. Read in the guess as well:
+        self._read_guess_chunk()
+
+        if self.mpi_size == 1:
+            if self.verbose:
+                print('Using Dask for parallel computation')
+            opt_func = dask.delayed(opt_func)
+        else:
+            if self.verbose:
+                print('Rank {} using serial computation'.format(self.mpi_rank))
+
+        t0 = time.time()
+
+        self._results = list()
+        for dc_vec, loops_2d, guess_parms in zip(dc_vec_list, resp_2d_list,
+                                                 self._guess):
+            '''
+            Shift the loops and vdc vector
+            '''
+            shift_ind, vdc_shifted = shift_vdc(dc_vec)
+            loops_2d_shifted = np.roll(loops_2d, shift_ind, axis=1)
+
+            if self.verbose and self.mpi_rank == 0:
+                print('Computing on set: DC: {}<{}>, loops: {}<{}>, Guess: {}<{}>'.format(
+                        vdc_shifted.shape, vdc_shifted.dtype,
+                        loops_2d_shifted.shape, loops_2d_shifted.dtype,
+                        guess_parms.shape, guess_parms.dtype))
+
+            for loop_resp, loop_guess in zip(loops_2d_shifted, guess_parms):
+                curr_results = opt_func(obj_func, loop_guess,
+                                             args=[loop_resp, vdc_shifted],
+                                             **solver_options)
+                self._results.append(curr_results)
+
+        t1 = time.time()
+
+        if self.mpi_size == 1:
+            if self.verbose and self.mpi_rank == 0:
+                print('Now computing delayed tasks:')
+
+            self._results = dask.compute(self._results, scheduler='processes')[0]
+
+            t2 = time.time()
+
+            if self.verbose and self.mpi_rank == 0:
+                print('Dask Setup time: {} sec. Compute time: {} sec'.format(t1- t0, t2 - t1))
+        else:
+            if self.verbose:
+                print('Rank {}: Serial compute time: {} sec'.format(self.mpi_rank, t1 - t0))
 
     @staticmethod
     def extract_loop_parameters(h5_loop_fit, nuc_threshold=0.03):
@@ -632,359 +927,52 @@
 
         return h5_loop_parameters
 
-    # def split_data(self,cycle=1):
-    #     main_dsets = usid.hdf_utils.get_all_main(h5_f)
-    #     h5_sho_fit = main_dsets[1]
-    #     amplitude = h5_sho_fit['Amplitude [V]']
-    #     phase = h5_sho_fit['Phase [rad]']
-    #     adjust = np.max(phase) - np.min(phase)
-    #     phase_wrap = []
-    #     for ii in range(phase.shape[0]):
-    #         phase_wrap.append([x + adjust if x < -2 else x for x in phase[ii, :]])
-    #     phase = np.asarray(phase_wrap)
-    #     plt.figure()
-    #     plt.hist(phase.ravel(), bins=100)
-    #
-    #     PR_mat = amplitude * np.cos(phase)
-    #     self.PR_mat_full = -PR_mat.reshape(h5_sho_fit.pos_dim_sizes[0], h5_sho_fit.pos_dim_sizes[1], -1)
-    #
-    #     self.dc_vec_OF = h5_sho_fit.h5_spec_vals[0, :][
-    #         np.logical_and(h5_sho_fit.h5_spec_vals[1, :] == 0, h5_sho_fit.h5_spec_vals[2, :] == cycle)]  # off field
-    #     self.dc_vec_IF = h5_sho_fit.h5_spec_vals[0, :][
-    #         np.logical_and(h5_sho_fit.h5_spec_vals[1, :] == 1, h5_sho_fit.h5_spec_vals[2, :] == cycle)]  # on field
-    #
-    #     PR_OF2 = PR_mat[:, :, 129::2]  # off field
-    #     PR_IF2 = PR_mat[:, :, 128::2]  # on field
-
-    def neighbor_fit(self,dc_vec, PR_mat,NN=1):
-        from scipy.optimize import curve_fit
-        from sklearn.metrics import r2_score
-        from tqdm import trange
-        from copy import deepcopy
-
-        cmap = plt.cm.plasma_r
-        scale = (0, 1)
-        fig, ax = plt.subplots(figsize=(8, 8))
-        cbaxs = fig.add_axes([0.92, 0.125, 0.02, 0.755])
-        p0_refs = [[]] * PR_mat.shape[0] * PR_mat.shape[1]
-        all_mean = np.mean(np.mean(PR_mat, axis=0), axis=0)
-
-        bnds = (-100, 100)
-        p0_mat = [[]] * PR_mat.shape[0] * PR_mat.shape[1]  # empty array to store fits from neighboring pixels
-        fitted_loops_mat = [[]] * PR_mat.shape[0] * PR_mat.shape[1]
-        SumSq = [[]] * PR_mat.shape[0] * PR_mat.shape[1]
-        ref_counts = np.arange(PR_mat.shape[0] * PR_mat.shape[1]).reshape(
-            (PR_mat.shape[0], PR_mat.shape[1]))  # reference for finding neighboring pixels
-        count = -1
-        # SET UP X DATA
-        xdata0 = dc_vec
-        max_x = np.where(xdata0 == np.max(xdata0))[0]
-        if max_x != 0 or max_x != len(xdata0):
-            xdata = np.roll(xdata0, -max_x)  # assumes voltages are a symmetric triangle wave
-            dum = 1
+    def _unit_compute_fit_jl_broken(self):
+        """
+        JobLib version of the unit computation function that unforunately
+        did not work.
+        """
+
+        # 1 - r_squared = _sho_error(guess, data_vec, freq_vector)
+
+        obj_func = _be_loop_err
+        solver_options = {'jac': 'cs', 'max_nfev': 2}
+
+        resp_2d_list, dc_vec_list = self.data
+
+        # At this point data has been read in. Read in the guess as well:
+        self._read_guess_chunk()
+
+        if self.verbose and self.mpi_rank == 0:
+            print('_unit_compute_fit got:\nobj_func: {}\n'
+                  'solver_options: {}'.format(obj_func, solver_options))
+
+        # TODO: Generalize this bit. Use Parallel compute instead!
+        if self.mpi_size > 1:
+            if self.verbose:
+                print('Rank {}: About to start serial computation'
+                      '.'.format(self.mpi_rank))
+
+            self._results = list()
+            for dc_vec, loops_2d, guess_parms in zip(dc_vec_list, resp_2d_list, self._guess):
+                if self.verbose:
+                    print('Setting up delayed joblib based on DC: {}<{}>, loops: {}<{}>, Guess: {}<{}>'.format(dc_vec.shape, dc_vec.dtype, loops_2d.shape, loops_2d.dtype, guess_parms.shape, guess_parms.dtype))
+
+                '''
+                Shift the loops and vdc vector
+                '''
+                shift_ind, vdc_shifted = shift_vdc(dc_vec)
+                loops_2d_shifted = np.roll(loops_2d, shift_ind, axis=1)
+
+                if self.verbose:
+                    print('Setting up delayed joblib based on DC: {}<{}>, loops: {}<{}>, Guess: {}<{}>'.format(vdc_shifted.shape, vdc_shifted.dtype, loops_2d_shifted.shape, loops_2d_shifted.dtype, guess_parms.shape, guess_parms.dtype))
+
+                for loop_resp, loop_guess in zip(loops_2d_shifted, guess_parms):
+                    curr_results = least_squares(obj_func, loop_guess,
+                                                 args=[loop_resp, vdc_shifted],
+                                                 **solver_options)
+                    self._results.append(curr_results)
         else:
-<<<<<<< HEAD
-            xdata = xdata0  # just in case voltages are already rolled
-            dum = 0
-
-        p0_vals = []
-        opt_vals = []
-        res = []
-        if dum == 1:
-            all_mean = np.roll(all_mean, -max_x)
-
-        for kk in range(50):
-            p0 = np.random.normal(0.1, 5, 9)
-            p0_vals.append(p0)
-            try:
-                vals_min, pcov = curve_fit(loop_fit_function, xdata, all_mean, p0=p0, maxfev=10000)
-            except:
-                continue
-            opt_vals.append(vals_min)
-            fitted_loop = loop_fit_function(xdata, *vals_min)
-            yres = all_mean - fitted_loop
-            res.append(yres @ yres)
-
-        popt = opt_vals[np.argmin(res)]
-        popt_mean = deepcopy(popt)
-        p0_mat = [popt] * PR_mat.shape[0] * PR_mat.shape[1]
-        plt.figure()
-        plt.plot(xdata, all_mean, 'ko')
-        fitted_loop = loop_fit_function(xdata, *popt)
-        plt.plot(xdata, fitted_loop, 'k')
-        print('Done with average fit')
-        for ii in trange(PR_mat.shape[0]):
-            xind = ii
-            for jj in range(PR_mat.shape[1]):
-                count += 1  # used to keep track of popt vals
-                yind = jj
-                ydata0 = PR_mat[xind, yind, :]
-                if dum == 1:
-                    ydata = np.roll(ydata0, -max_x)
-                else:
-                    ydata = ydata0
-
-                xs = [ii + k for k in range(-NN, NN + 1)]
-                ys = [jj + k for k in range(-NN, NN + 1)]
-                nbrs = [(n, m) for n in xs for m in ys]
-                cond = [all(x >= 0 for x in list(y)) for y in nbrs]
-                nbrs = [d for (d, remove) in zip(nbrs, cond) if remove]
-                cond2 = [all(x < ref_counts.shape[0] for x in list(y)) for y in
-                         nbrs]  # assumes PR_mat is square....
-                nbrs = [d for (d, remove) in zip(nbrs, cond2) if remove]
-                NN_indx = [ref_counts[v] for v in nbrs]
-                prior_coefs = [p0_mat[k] for k in NN_indx if len(p0_mat[k]) != 0]
-                if prior_coefs == []:
-                    p0 = popt
-                else:
-                    p0 = np.mean(prior_coefs, axis=0)
-                p0_refs[count] = p0
-                try:
-                    popt, pcov = curve_fit(loop_fit_function, xdata, ydata, p0=p0, maxfev=10000, bounds=bnds)
-                except:
-                    continue
-                p0_mat[count] = popt  # saves fitted coefficients for the index
-
-                fitted_loop = loop_fit_function(xdata, *p0_mat[count])
-                fitted_loops_mat[count] = fitted_loop
-                ss = r2_score(ydata, fitted_loop)
-                SumSq[count] = ss
-                sh = np.floor(1 + (2 ** 16 - 1) * ((ss) - scale[0]) / (scale[1] - scale[0]))
-                if sh < 1:
-                    sh = 1
-                if sh > 2 ** 16:
-                    sh = 2 ** 16
-
-                ax.plot(ii, jj, c=cmap(sh / (2 ** 16)), marker='s', markersize=7)
-
-        scbar = plt.cm.ScalarMappable(cmap=plt.cm.plasma_r, norm=plt.Normalize(vmin=scale[0], vmax=scale[1]))
-        scbar._A = []
-        cbar = plt.colorbar(scbar, cax=cbaxs)
-        cbar.ax.set_ylabel('$R^2$', rotation=270, labelpad=20)
-
-        return fig, ax, p0_refs, p0_mat, SumSq, fitted_loops_mat
-
-
-    def kmeans_fit(self,dc_vec, PR_mat):
-        from scipy.optimize import curve_fit
-        from sklearn.metrics import r2_score
-        from tqdm import trange
-        from copy import deepcopy
-        from sklearn.cluster import KMeans
-
-        cmap = plt.cm.plasma_r
-        scale = (0, 1)
-        fig, ax = plt.subplots(figsize=(8, 8))
-        cbaxs = fig.add_axes([0.92, 0.125, 0.02, 0.755])
-        p0_refs = [[]] * PR_mat.shape[0] * PR_mat.shape[1]
-        all_mean = np.mean(np.mean(PR_mat, axis=0), axis=0)
-
-        bnds = (-100, 100)
-        p0_mat = [[]] * PR_mat.shape[0] * PR_mat.shape[1]  # empty array to store fits from neighboring pixels
-        fitted_loops_mat = [[]] * PR_mat.shape[0] * PR_mat.shape[1]
-        SumSq = [[]] * PR_mat.shape[0] * PR_mat.shape[1]
-        ref_counts = np.arange(PR_mat.shape[0] * PR_mat.shape[1]).reshape(
-            (PR_mat.shape[0], PR_mat.shape[1]))  # reference for finding neighboring pixels
-        count = -1
-        # SET UP X DATA
-        xdata0 = dc_vec
-        max_x = np.where(xdata0 == np.max(xdata0))[0]
-        if max_x != 0 or max_x != len(xdata0):
-            xdata = np.roll(xdata0, -max_x)  # assumes voltages are a symmetric triangle wave
-            dum = 1
-        else:
-            xdata = xdata0  # just in case voltages are already rolled
-            dum = 0
-
-        p0_vals = []
-        opt_vals = []
-        res = []
-        if dum == 1:
-            all_mean = np.roll(all_mean, -max_x)
-
-        for kk in range(50):
-            p0 = np.random.normal(0.1, 5, 9)
-            p0_vals.append(p0)
-            try:
-                vals_min, pcov = curve_fit(loop_fit_function, xdata, all_mean, p0=p0, maxfev=10000)
-            except:
-                continue
-            opt_vals.append(vals_min)
-            fitted_loop = loop_fit_function(xdata, *vals_min)
-            yres = all_mean - fitted_loop
-            res.append(yres @ yres)
-        popt = opt_vals[np.argmin(res)]
-        popt_mean = deepcopy(popt)
-        p0_mat = [popt] * PR_mat.shape[0] * PR_mat.shape[1]
-        plt.figure()
-        plt.plot(xdata, all_mean, 'ko')
-        fitted_loop = loop_fit_function(xdata, *popt)
-        plt.plot(xdata, fitted_loop, 'k')
-        print('Done with average fit')
-
-        size = PR_mat.shape[0] * PR_mat.shape[1]
-        if nclust is empty:
-            n_clusters = int(size / 50)
-        else:
-            n_clusters = nclust
-        print('Using ' + str(n_clusters) + ' clusters')
-        PR_mat_flat = PR_mat.reshape(size, int(PR_mat.shape[2]))
-        kmeans = KMeans(n_clusters=n_clusters, random_state=0).fit(PR_mat_flat)
-        labels = kmeans.labels_
-        p0_clusters = []
-        cluster_loops = []
-        for pp in trange(n_clusters):
-            opt_vals = []
-            res = []
-            clust = PR_mat_flat[labels == pp]
-            PR_mean = np.mean(clust, axis=0)
-            if dum == 1:
-                PR_mean = np.roll(PR_mean, -max_x)
-            cluster_loops.append(PR_mean)
-            p0 = p0_mat[0]
-            try:
-                popt, pcov = curve_fit(loop_fit_function, xdata, PR_mean, p0=p0, maxfev=10000)
-            except:
-                kk = 0
-                p0 = np.random.normal(0.1, 5, 9)
-                while kk < 20:
-                    try:
-                        vals_min, pcov = curve_fit(loop_fit_function, xdata, all_mean, p0=p0, maxfev=10000)
-                    except:
-                        continue
-                    kk += 1
-                    opt_vals.append(vals_min)
-                    fitted_loop = loop_fit_function(xdata, *vals_min)
-                    yres = PR_mean - fitted_loop
-                    res.append(yres @ yres)
-                    popt = opt_vals[np.argmin(res)]
-            p0_clusters.append(popt)
-
-        for ii in trange(PR_mat.shape[0]):
-            xind = ii
-            for jj in range(PR_mat.shape[1]):
-                count += 1  # used to keep track of popt vals
-                yind = jj
-                ydata0 = PR_mat[xind, yind, :]
-                if dum == 1:
-                    ydata = np.roll(ydata0, -max_x)
-                else:
-                    ydata = ydata0
-
-                lab = labels[count]
-                p0 = p0_clusters[lab]
-                try:
-                    popt, pcov = curve_fit(loop_fit_function, xdata, ydata, p0=p0, maxfev=10000)
-                except:
-                    p0 = popt_mean
-                    try:
-                        popt, pcov = curve_fit(loop_fit_function, xdata, ydata, p0=p0, maxfev=10000)
-                    except:
-                        continue
-                p0_refs[count] = p0
-                p0_mat[count] = popt  # saves fitted coefficients for the index
-
-                fitted_loop = loop_fit_function(xdata, *p0_mat[count])
-                fitted_loops_mat[count] = fitted_loop
-                ss = r2_score(ydata, fitted_loop)
-                SumSq[count] = ss
-                sh = np.floor(1 + (2 ** 16 - 1) * ((ss) - scale[0]) / (scale[1] - scale[0]))
-                if sh < 1:
-                    sh = 1
-                if sh > 2 ** 16:
-                    sh = 2 ** 16
-
-                ax.plot(ii, jj, c=cmap(sh / (2 ** 16)), marker='s', markersize=7)
-
-
-        scbar = plt.cm.ScalarMappable(cmap=plt.cm.plasma_r, norm=plt.Normalize(vmin=scale[0], vmax=scale[1]))
-        scbar._A = []
-        cbar = plt.colorbar(scbar, cax=cbaxs)
-        cbar.ax.set_ylabel('$R^2$', rotation=270, labelpad=20)
-
-        return fig, ax, p0_refs, p0_mat, SumSq, fitted_loops_mat
-
-
-    def random_fit(self,dc_vec, PR_mat):
-        from scipy.optimize import curve_fit
-        from sklearn.metrics import r2_score
-        from tqdm import trange
-
-        cmap = plt.cm.plasma_r
-        scale = (0, 1)
-        fig, ax = plt.subplots(figsize=(8, 8))
-        cbaxs = fig.add_axes([0.92, 0.125, 0.02, 0.755])
-        p0_refs = [[]] * PR_mat.shape[0] * PR_mat.shape[1]
-
-        p0_mat = [[]] * PR_mat.shape[0] * PR_mat.shape[1]  # empty array to store fits from neighboring pixels
-        fitted_loops_mat = [[]] * PR_mat.shape[0] * PR_mat.shape[1]
-        SumSq = [[]] * PR_mat.shape[0] * PR_mat.shape[1]
-        ref_counts = np.arange(PR_mat.shape[0] * PR_mat.shape[1]).reshape(
-            (PR_mat.shape[0], PR_mat.shape[1]))  # reference for finding neighboring pixels
-        count = -1
-        # SET UP X DATA
-        xdata0 = dc_vec
-        max_x = np.where(xdata0 == np.max(xdata0))[0]
-        if max_x != 0 or max_x != len(xdata0):
-            xdata = np.roll(xdata0, -max_x)  # assumes voltages are a symmetric triangle wave
-            dum = 1
-        else:
-            xdata = xdata0  # just in case voltages are already rolled
-            dum = 0
-
-        for ii in trange(PR_mat.shape[0]):
-            xind = ii
-            for jj in range(PR_mat.shape[1]):
-                count += 1  # used to keep track of popt vals
-                yind = jj
-                ydata0 = PR_mat[xind, yind, :]
-                if dum == 1:
-                    ydata = np.roll(ydata0, -max_x)
-                else:
-                    ydata = ydata0
-
-                opt_vals = []
-                res = []
-                p0_vals = []
-                kk = 0
-                while kk < 2:
-                    p0 = np.random.normal(0.1, 5, 9)
-                    p0_vals.append(p0)
-                    try:
-                        vals_min, pcov = curve_fit(loop_fit_function, xdata, ydata, p0=p0, maxfev=10000)
-                    except:
-                        continue
-                    kk += 1
-                    opt_vals.append(vals_min)
-                    fitted_loop = loop_fit_function(xdata, *vals_min)
-                    yres = ydata - fitted_loop
-                    res.append(yres @ yres)
-                popt = opt_vals[np.argmin(res)]
-                p0_mat[count] = popt
-
-                fitted_loop = loop_fit_function(xdata, *p0_mat[count])
-                fitted_loops_mat[count] = fitted_loop
-                ss = r2_score(ydata, fitted_loop)
-                SumSq[count] = ss
-                sh = np.floor(1 + (2 ** 16 - 1) * ((ss) - scale[0]) / (scale[1] - scale[0]))
-                if sh < 1:
-                    sh = 1
-                if sh > 2 ** 16:
-                    sh = 2 ** 16
-
-                ax.plot(ii, jj, c=cmap(sh / (2 ** 16)), marker='s', markersize=7)
-
-        scbar = plt.cm.ScalarMappable(cmap=plt.cm.plasma_r, norm=plt.Normalize(vmin=scale[0], vmax=scale[1]))
-        scbar._A = []
-        cbar = plt.colorbar(scbar, cax=cbaxs)
-        cbar.ax.set_ylabel('$R^2$', rotation=270, labelpad=20)
-
-        return fig, ax, p0_refs, p0_mat, SumSq, fitted_loops_mat
-
-
-
-    def fit_loops(self,dc_vec, PR_mat, method='Neighbor',NN=1, nclust = []):
-=======
             cores = recommend_cpu_cores(len(resp_2d_list) * resp_2d_list[0].shape[0],
                                         verbose=self.verbose)
             if self.verbose:
@@ -1104,33 +1092,99 @@
         """
         Writes the results present in self._results to appropriate HDF5
         results datasets after appropriate manipulations
->>>>>>> b0c0609d
-        """
-        Fits loops using default nearest neighbor method.
-
-        dc_vec: vector of DC-biases
-        PR_mat: matrix of data responses
-        method: default nearest neighbor- Neighbor, can be changed to Random or K-Means
-        NN: number of nearest neighbors to consider, default 1.  Only needed for Neighbors method
-        nclust: number of clusters to use for K-Means, default of data size/100
-        """
-
-
-        if method not in ['Random', 'Neighbor', 'K-Means', 'Hierarchical']:
+        """
+        proj_loops, loop_mets, all_guesses = self._results
+
+        if self.verbose:
+            print('Unzipped results into Projected loops and Metrics arrays')
+
+        # Step 2: Fold to N-D before reversing transposes:
+        loops_2d = self._reformat_results_chunk(self._num_forcs, proj_loops,
+                                                self._pre_flattening_shape,
+                                                self._pre_flattening_dim_name_order,
+                                                self._dim_labels_s2f,
+                                                self._forc_dim_name,
+                                                verbose=self.verbose)
+
+        met_labels_s2f = self._dim_labels_s2f.copy()
+        met_labels_s2f.remove(self._fit_dim_name)
+
+        mets_2d = self._reformat_results_chunk(self._num_forcs, loop_mets,
+                                               self._pre_flattening_shape[:-1],
+                                               self._pre_flattening_dim_name_order[:-1],
+                                               met_labels_s2f,
+                                               self._forc_dim_name,
+                                               verbose=self.verbose)
+
+        guess_2d = self._reformat_results_chunk(self._num_forcs, all_guesses,
+                                               self._pre_flattening_shape[:-1],
+                                               self._pre_flattening_dim_name_order[:-1],
+                                               met_labels_s2f,
+                                               self._forc_dim_name,
+                                               verbose=self.verbose)
+
+        # Which pixels are we working on?
+        curr_pixels = self._get_pixels_in_current_batch()
+
+        if self.verbose and self.mpi_rank == 0:
             print(
-                'Please use one of the following methods: "Neighbor", "K-Means", "Hierarchical" or "Random".')
-            return
-        if method == 'Hierarchical':
-            'Do tree fitting'
-        if method == 'Neighbor':
-            fig, ax, p0_refs, p0_mat, SumSq, fitted_loops_mat = neighbor_fit(self,dc_vec, PR_mat,NN=NN)
-        if method == 'K-Means':
-            fig, ax, p0_refs, p0_mat, SumSq, fitted_loops_mat = kmeans_fit(self,dc_vec, PR_mat)
-        if method == 'Random':
-            fig, ax, p0_refs, p0_mat, SumSq, fitted_loops_mat = random_fit(self,dc_vec, PR_mat)
-        return fig, ax, p0_refs, p0_mat, SumSq, fitted_loops_mat
-
-
+                'Writing projected loops of shape: {} and data type: {} to a dataset of shape: {} and data type {}'.format(
+                    loops_2d.shape, loops_2d.dtype,
+                    self.h5_projected_loops.shape,
+                    self.h5_projected_loops.dtype))
+            print(
+                'Writing loop metrics of shape: {} and data type: {} to a dataset of shape: {} and data type {}'.format(
+                    mets_2d.shape, mets_2d.dtype, self.h5_loop_metrics.shape,
+                    self.h5_loop_metrics.dtype))
+
+            print(
+                'Writing Guesses of shape: {} and data type: {} to a dataset of shape: {} and data type {}'.format(
+                    guess_2d.shape, guess_2d.dtype, self._h5_guess.shape,
+                    self._h5_guess.dtype))
+
+        self.h5_projected_loops[curr_pixels, :] = loops_2d
+        self.h5_loop_metrics[curr_pixels, :] = mets_2d
+        self._h5_guess[curr_pixels, :] = guess_2d
+
+        self._h5_guess.file.flush()
+
+    def _write_fit_chunk(self):
+        """
+        Writes the results present in self._results to appropriate HDF5
+        results datasets after appropriate manipulations
+        """
+        # TODO: To compound dataset: Note that this is a memory duplication!
+        temp = np.array(
+            [np.hstack([result.x, result.fun]) for result in self._results])
+        self._results = stack_real_to_compound(temp, loop_fit32)
+
+        all_fits = np.array(self._results)
+
+        if self.verbose and self.mpi_rank == 0:
+            print('Results of shape: {} and dtype: {}'.format(all_fits.shape, all_fits.dtype))
+
+        met_labels_s2f = self._dim_labels_s2f.copy()
+        met_labels_s2f.remove(self._fit_dim_name)
+
+        fits_2d = self._reformat_results_chunk(self._num_forcs, all_fits,
+                                               self._pre_flattening_shape[:-1],
+                                               self._pre_flattening_dim_name_order[:-1],
+                                               met_labels_s2f,
+                                               self._forc_dim_name,
+                                               verbose=self.verbose)
+
+        # Which pixels are we working on?
+        curr_pixels = self._get_pixels_in_current_batch()
+
+        if self.verbose and self.mpi_rank == 0:
+            print(
+                'Writing Fits of shape: {} and data type: {} to a dataset of shape: {} and data type {}'.format(
+                    fits_2d.shape, fits_2d.dtype, self._h5_fit.shape,
+                    self._h5_fit.dtype))
+
+        self._h5_fit[curr_pixels, :] = fits_2d
+
+        self._h5_fit.file.flush()
 
 
 def _be_loop_err(coef_vec, data_vec, dc_vec, *args):
